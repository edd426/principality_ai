--- conflicted
+++ resolved
@@ -968,14 +968,8 @@
 
     case 'discard_to_hand_size':
       // Militia attack or similar: discard down to target hand size
-<<<<<<< HEAD
-      const affectedPlayerIndex = pendingEffect.targetPlayer ?? state.currentPlayer;
-      const affectedPlayer = state.players[affectedPlayerIndex];
-      return generateMilitiaOptions(affectedPlayer.hand, 3);
-=======
       const militiaTarget = state.players[pendingEffect.targetPlayer ?? state.currentPlayer];
       return generateMilitiaOptions(militiaTarget.hand, 3);
->>>>>>> 1090ef4e
 
     default:
       console.warn(`generateMoveOptions: Unknown effect type: ${pendingEffect.effect}`);
