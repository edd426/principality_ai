--- conflicted
+++ resolved
@@ -92,9 +92,6 @@
   victoryPileSize?: number; // Number of Estate/Duchy/Province cards (default: 4)
   kingdomCards?: ReadonlyArray<CardName>; // Kingdom cards to include in supply (default: Phase 1 cards)
   allCards?: boolean; // Include all Phase 4 cards (ignores kingdomCards if true)
-<<<<<<< HEAD
   edition?: '1st' | '2nd' | 'mixed'; // Edition selection: '1st', '2nd', or 'mixed' (default: '2nd')
-=======
   debugMode?: boolean; // Enable debug mode for inspecting hidden game state (default: false)
->>>>>>> 786b4a2a
 }