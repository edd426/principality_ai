#!/usr/bin/env node

import { PrincipalityCLI } from './cli';
import * as fs from 'fs';
import * as path from 'path';

/**
 * Load game configuration from game-config.json
 */
function loadGameConfig(): { game?: { victoryPileSize?: number; edition?: '1st' | '2nd' | 'mixed' } } {
  try {
    const configPath = path.join(__dirname, '..', 'game-config.json');
    const configContent = fs.readFileSync(configPath, 'utf-8');
    return JSON.parse(configContent);
  } catch (error) {
    // If config file doesn't exist or is invalid, use defaults
    return { game: { victoryPileSize: 4, edition: '2nd' } };
  }
}

/**
 * Main entry point for the CLI
 */
async function main(): Promise<void> {
  // Load configuration
  const config = loadGameConfig();
  const victoryPileSize = config.game?.victoryPileSize ?? 4;
  const edition = config.game?.edition ?? '2nd';

  // Parse command line arguments
  const args = process.argv.slice(2);
  let seed: string | undefined;
  let players = 1;
  let stableNumbers = false;
  let manualCleanup = false;
<<<<<<< HEAD
  let editionOverride: '1st' | '2nd' | 'mixed' | undefined;
=======
  let debugMode = false;
>>>>>>> 786b4a2a

  // Look for flags
  for (let i = 0; i < args.length; i++) {
    if (args[i].startsWith('--seed=')) {
      seed = args[i].split('=')[1];
    } else if (args[i] === '--seed' && i + 1 < args.length) {
      seed = args[i + 1];
    } else if (args[i].startsWith('--players=')) {
      const playerCount = parseInt(args[i].split('=')[1], 10);
      if (!isNaN(playerCount) && playerCount >= 1 && playerCount <= 4) {
        players = playerCount;
      }
    } else if (args[i] === '--players' && i + 1 < args.length) {
      const playerCount = parseInt(args[i + 1], 10);
      if (!isNaN(playerCount) && playerCount >= 1 && playerCount <= 4) {
        players = playerCount;
      }
    } else if (args[i] === '--stable-numbers') {
      stableNumbers = true;
    } else if (args[i] === '--manual-cleanup') {
      manualCleanup = true;
<<<<<<< HEAD
    } else if (args[i].startsWith('--edition=')) {
      const editionValue = args[i].split('=')[1];
      if (editionValue === '1st' || editionValue === '2nd' || editionValue === 'mixed') {
        editionOverride = editionValue;
      }
    } else if (args[i] === '--edition' && i + 1 < args.length) {
      const editionValue = args[i + 1];
      if (editionValue === '1st' || editionValue === '2nd' || editionValue === 'mixed') {
        editionOverride = editionValue;
      }
=======
    } else if (args[i] === '--debug') {
      debugMode = true;
>>>>>>> 786b4a2a
    }
  }

  // Use edition override if specified, otherwise use config value
  const finalEdition = editionOverride ?? edition;

  // Create and start the CLI with options
<<<<<<< HEAD
  const cli = new PrincipalityCLI(seed, players, { victoryPileSize, stableNumbers, manualCleanup, edition: finalEdition });
=======
  const cli = new PrincipalityCLI(seed, players, { victoryPileSize, stableNumbers, manualCleanup, debugMode });
>>>>>>> 786b4a2a
  await cli.start();
}

// Run the CLI
main().catch((error) => {
  console.error('Fatal error:', error);
  process.exit(1);
});<|MERGE_RESOLUTION|>--- conflicted
+++ resolved
@@ -33,11 +33,8 @@
   let players = 1;
   let stableNumbers = false;
   let manualCleanup = false;
-<<<<<<< HEAD
   let editionOverride: '1st' | '2nd' | 'mixed' | undefined;
-=======
   let debugMode = false;
->>>>>>> 786b4a2a
 
   // Look for flags
   for (let i = 0; i < args.length; i++) {
@@ -59,7 +56,6 @@
       stableNumbers = true;
     } else if (args[i] === '--manual-cleanup') {
       manualCleanup = true;
-<<<<<<< HEAD
     } else if (args[i].startsWith('--edition=')) {
       const editionValue = args[i].split('=')[1];
       if (editionValue === '1st' || editionValue === '2nd' || editionValue === 'mixed') {
@@ -70,10 +66,8 @@
       if (editionValue === '1st' || editionValue === '2nd' || editionValue === 'mixed') {
         editionOverride = editionValue;
       }
-=======
     } else if (args[i] === '--debug') {
       debugMode = true;
->>>>>>> 786b4a2a
     }
   }
 
@@ -81,11 +75,7 @@
   const finalEdition = editionOverride ?? edition;
 
   // Create and start the CLI with options
-<<<<<<< HEAD
-  const cli = new PrincipalityCLI(seed, players, { victoryPileSize, stableNumbers, manualCleanup, edition: finalEdition });
-=======
-  const cli = new PrincipalityCLI(seed, players, { victoryPileSize, stableNumbers, manualCleanup, debugMode });
->>>>>>> 786b4a2a
+  const cli = new PrincipalityCLI(seed, players, { victoryPileSize, stableNumbers, manualCleanup, debugMode, edition: finalEdition });
   await cli.start();
 }
 
